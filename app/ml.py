--- conflicted
+++ resolved
@@ -476,7 +476,6 @@
 
     return recs
 
-<<<<<<< HEAD
 # weather API routes
 
 load_dotenv()
@@ -560,92 +559,4 @@
     data = json.loads(response.text)
 
     return data
-    pass
-=======
-# This approach was origianllly developed by https://github.com/israel-dryer/Indeed-Job-Scraper/blob/master/indeed-tutorial.ipynb
-# Also credit https://github.com/jiobu1 for help finding approaches to turning this into an API end point
-# https://www.youtube.com/watch?v=eN_3d4JrL_w
-# https://medium.com/@hannah15198/convert-csv-to-json-with-python-b8899c722f6d
-@router.post('/api/job_opportunities')
-async def job_opportunities(position, city:City):
-    """Returns jobs opportunities from indeed.com
-
-    Fetch first 10 job opportunities
-    - Job title,
-    - Company,
-    - Job location
-    - Post Date,
-    - Extraction Date,
-    - Job Description,
-    - Salary,
-    - Job Url
-    
-    args:
-        - position: desired job
-        - city: target city
-    returns:
-        Dictionary of requested data in a JSON object
-    """
-
-
-    records = []  
-
-    city_name = validate_city(city)
-    location = city_name.city + ' ' + city_name.state
-    url = get_url(position, location) 
-
-    response = requests.get(url)
-    soup = bs(response.text, 'html.parser')
-    cards = soup.find_all('div', 'jobsearch-SerpJobCard')
-
-    for card in cards:
-        record = get_record(card)
-        records.append(record)
-
-    #return total number of jobs by queary and city, state
-    try:
-        total_jobs = soup.find('div', id='searchCountPages').text.strip()
-        total = total_jobs.split()[-2:]
-        jobs = ' '.join(total)
-    except AttributeError:
-        total_jobs = ''
-        jobs = ''
-
-    return {"Search Results":jobs, "Top 10 Listings": records}
-
-def get_record(card):
-    # credit to https://github.com/jiobu1 
-    """Extract job data from a single record"""
-    atag = card.h2.a
-    job_title = atag.get('title')
-    company = card.find('span', 'company').text.strip()
-    job_location = card.find('div', 'recJobLoc').get('data-rc-loc')
-    job_summary = card.find('div', 'summary').text.strip()
-    post_date = card.find('span', 'date').text.strip()
-
-    try:
-        salary = card.find('span', 'salarytext').text.strip()
-    except AttributeError:
-        salary = ''
-
-    extract_date = datetime.datetime.today().strftime('%Y-%m-%d')
-    job_url = 'https://www.indeed.com' + atag.get('href')
-
-    record = {'Job Title': job_title,
-              'Company': company,
-              'Location': job_location,
-              'Date Posted': post_date,
-              'Extract Date': extract_date,
-              'Description': job_summary,
-              'Salary': salary,
-              'Job Url': job_url}
-
-    return record
-
-def get_url(position, location):
-    "Generate a url based on position and location"
-
-    template = "https://www.indeed.com/jobs?q={}&l={}"
-    url = template.format(position, location)
-    return url
->>>>>>> 2f4f61ea
+    pass