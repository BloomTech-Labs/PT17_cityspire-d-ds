"""Machine learning functions"""
import requests
from bs4 import BeautifulSoup as bs
from fastapi import APIRouter, HTTPException, Depends
from pydantic import BaseModel
from app.state_abbr import us_state_abbrev as abbr
from pathlib import Path
import pandas as pd
from pypika import Query, Table
import asyncio
<<<<<<< HEAD
from app.db import database
=======
from app.db import get_db
>>>>>>> 14a18bce

# conn = get_db()


router = APIRouter()


class City(BaseModel):
    city: str
    state: str


class CityData(BaseModel):
    city: City
    latitude: float
    longitude: float
    rental_price: float
    crime: str
    pollution: str
    walkability: float
    livability: float


def validate_city(
    city: City,
) -> City:
    city.city = city.city.title()

    try:
        if len(city.state) > 2:
            city.state = city.state.title()
            city.state = abbr[city.state]
        else:
            city.state = city.state.upper()
    except KeyError:
        raise HTTPException(status_code=422, detail=f"Unknown state: '{city.state}'")

    return city


@router.post("/api/get_data", response_model=CityData)
<<<<<<< HEAD
async def get_data(city: City):
=======
async def get_data(city: City, conn=Depends(get_db)):
>>>>>>> 14a18bce
    city = validate_city(city)

    tasks = await asyncio.gather(
        get_coordinates(city),
        get_crime(city),
        get_walkability(city),
        get_pollution(city),
<<<<<<< HEAD
        get_rental_price(city),
=======
        get_rental_price(city, await get_db()),
>>>>>>> 14a18bce
        get_livability(city),
    )

    data = {"city": city}

    for t in tasks:
        data.update(t)

    return data


@router.post("/api/coordinates")
async def get_coordinates(city: City):
    city = validate_city(city)
    data = Table("data")
    q = (
        Query.from_(data)
        .select(data['lat'], data['lon'])
        .where(data.City == city.city)
        .where(data.State == city.state)
    )
    value = await database.fetch_one(str(q))
    return {"latitude": value[0], "longitude": value[1]}


@router.post("/api/crime")
async def get_crime(city: City):
    city = validate_city(city)
    data = Table("data")
    q = (
        Query.from_(data)
        .select(data['Crime Rating'])
        .where(data.City == city.city)
        .where(data.State == city.state)
    )
    value = await database.fetch_one(str(q))
    return {"crime": value[0]}


@router.post("/api/rental_price")
<<<<<<< HEAD
async def get_rental_price(city: City):
    city = validate_city(city)
    data = Table("data")
    q = (
        Query.from_(data)
        .select(data['Rent'])
        .where(data.City == city.city)
        .where(data.State == city.state)
    )
    value = await database.fetch_one(str(q))
=======
async def get_rental_price(city: City, conn=Depends(get_db)):
    city = validate_city(city)
    rental_data = Table("rental_data")
    q = (
        Query.from_(rental_data)
        .select(rental_data.Rent)
        .where(rental_data.City == city.city)
        .where(rental_data.State == city.state)
    )
    with conn as c:
        rent = conn.execute(str(q)).fetchone()[0]
    print(rent)
>>>>>>> 14a18bce

    return {"rental_price": value[0]}


@router.post("/api/pollution")
async def get_pollution(city: City):
    city = validate_city(city)
    data = Table("data")
    q = (
        Query.from_(data)
        .select(data['Level of Concern'])
        .where(data.City == city.city)
        .where(data.State == city.state)
    )
    value = await database.fetch_one(str(q))
    return {"pollution": value[0]}


@router.post("/api/walkability")
async def get_walkability(city: City):
    city = validate_city(city)
    try:
        score = (await get_walkscore(**city.dict()))[0]
    except IndexError:
        raise HTTPException(
            status_code=422, detail=f"Walkscore not found for {city.city}, {city.state}"
        )

    return {"walkability": score}


async def get_walkscore(city: str, state: str):
    """Input: City, 2 letter abbreviation for state
    Returns a list containing WalkScore, BusScore, and BikeScore in that order"""

    r = requests.get(f"https://www.walkscore.com/{state}/{city}")
    images = bs(r.text, features="lxml").select(".block-header-badge img")
    return [int(str(x)[10:12]) for x in images]


@router.post("/api/livability")
async def get_livability(city: City):
    return {"livability": 47.0}

@router.post("/api/population")
async def get_pollution(city: City):
    city = validate_city(city)
    data = Table("data")
    q = (
        Query.from_(data)
        .select(data['Population'])
        .where(data.City == city.city)
        .where(data.State == city.state)
    )
    value = await database.fetch_one(str(q))
    return {"Population": value[0]}<|MERGE_RESOLUTION|>--- conflicted
+++ resolved
@@ -8,11 +8,8 @@
 import pandas as pd
 from pypika import Query, Table
 import asyncio
-<<<<<<< HEAD
 from app.db import database
-=======
-from app.db import get_db
->>>>>>> 14a18bce
+
 
 # conn = get_db()
 
@@ -54,11 +51,7 @@
 
 
 @router.post("/api/get_data", response_model=CityData)
-<<<<<<< HEAD
 async def get_data(city: City):
-=======
-async def get_data(city: City, conn=Depends(get_db)):
->>>>>>> 14a18bce
     city = validate_city(city)
 
     tasks = await asyncio.gather(
@@ -66,11 +59,7 @@
         get_crime(city),
         get_walkability(city),
         get_pollution(city),
-<<<<<<< HEAD
         get_rental_price(city),
-=======
-        get_rental_price(city, await get_db()),
->>>>>>> 14a18bce
         get_livability(city),
     )
 
@@ -111,7 +100,6 @@
 
 
 @router.post("/api/rental_price")
-<<<<<<< HEAD
 async def get_rental_price(city: City):
     city = validate_city(city)
     data = Table("data")
@@ -122,20 +110,6 @@
         .where(data.State == city.state)
     )
     value = await database.fetch_one(str(q))
-=======
-async def get_rental_price(city: City, conn=Depends(get_db)):
-    city = validate_city(city)
-    rental_data = Table("rental_data")
-    q = (
-        Query.from_(rental_data)
-        .select(rental_data.Rent)
-        .where(rental_data.City == city.city)
-        .where(rental_data.State == city.state)
-    )
-    with conn as c:
-        rent = conn.execute(str(q)).fetchone()[0]
-    print(rent)
->>>>>>> 14a18bce
 
     return {"rental_price": value[0]}
 
